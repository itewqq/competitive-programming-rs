--- conflicted
+++ resolved
@@ -34,7 +34,6 @@
         }
     }
 
-<<<<<<< HEAD
     impl<T> Add<T> for ModInt<T>
     where
         T: Add<Output = T> + Sub<Output = T> + Copy + PartialOrd,
@@ -43,29 +42,13 @@
         fn add(self, rhs: T) -> ModInt<T> {
             let m = self.modulo;
             let mut t = rhs + self.value;
-            if t > m {
+            if t >= m {
                 t = t - m;
             }
             ModInt {
                 value: t,
                 modulo: self.modulo,
             }
-=======
-impl<T> Add<T> for ModInt<T>
-where
-    T: Add<Output = T> + Sub<Output = T> + Copy + PartialOrd,
-{
-    type Output = ModInt<T>;
-    fn add(self, rhs: T) -> ModInt<T> {
-        let m = self.modulo;
-        let mut t = rhs + self.value;
-        if t >= m {
-            t = t - m;
-        }
-        ModInt {
-            value: t,
-            modulo: self.modulo,
->>>>>>> ac93b42d
         }
     }
 
