--- conflicted
+++ resolved
@@ -1,7 +1,3 @@
-<<<<<<< HEAD
 pub mod segment_tree;
 pub mod suffix_array;
-=======
-pub mod rmq;
-pub mod union_find;
->>>>>>> 376f4f7a
+pub mod union_find;